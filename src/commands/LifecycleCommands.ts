--- conflicted
+++ resolved
@@ -676,26 +676,21 @@
             async (progress: Progress<{ increment?: number; message?: string }>) => {
                 progress.report({ increment: 0 });
                 this.outputChannel.show();
-<<<<<<< HEAD
 
                 try {
                     const result: GenericResult = await this.pqTestService.DeleteCredential();
-                    this.outputChannel.appendInfoLine(`DeleteCredential result ${prettifyJson(result)}`);
+
+                    this.outputChannel.appendInfoLine(
+                        resolveI18nTemplate("PQSdk.lifecycle.command.delete.credentials.result", {
+                            result: prettifyJson(result),
+                        }),
+                    );
                     // eslint-disable-next-line @typescript-eslint/no-explicit-any
                 } catch (error: any | string) {
                     const errorMessage: string = error instanceof Error ? error.message : error;
 
                     void vscode.window.showErrorMessage(`Fail to delete credentials due to ${errorMessage}`);
                 }
-=======
-                const result: GenericResult = await this.pqTestService.DeleteCredential();
-
-                this.outputChannel.appendInfoLine(
-                    resolveI18nTemplate("PQSdk.lifecycle.command.delete.credentials.result", {
-                        result: prettifyJson(result),
-                    }),
-                );
->>>>>>> 6c4a281a
 
                 progress.report({ increment: 100 });
             },
@@ -711,26 +706,21 @@
             async (progress: Progress<{ increment?: number; message?: string }>) => {
                 progress.report({ increment: 0 });
                 this.outputChannel.show();
-<<<<<<< HEAD
 
                 try {
                     const result: unknown = await this.pqTestService.DisplayExtensionInfo();
-                    this.outputChannel.appendInfoLine(`DisplayExtensionInfo result ${prettifyJson(result)}`);
+
+                    this.outputChannel.appendInfoLine(
+                        resolveI18nTemplate("PQSdk.lifecycle.command.display.extension.info.result", {
+                            result: prettifyJson(result),
+                        }),
+                    );
                     // eslint-disable-next-line @typescript-eslint/no-explicit-any
                 } catch (error: any | string) {
                     const errorMessage: string = error instanceof Error ? error.message : error;
 
                     void vscode.window.showErrorMessage(`Fail to display extension info due to ${errorMessage}`);
                 }
-=======
-                const result: unknown = await this.pqTestService.DisplayExtensionInfo();
-
-                this.outputChannel.appendInfoLine(
-                    resolveI18nTemplate("PQSdk.lifecycle.command.display.extension.info.result", {
-                        result: prettifyJson(result),
-                    }),
-                );
->>>>>>> 6c4a281a
 
                 progress.report({ increment: 100 });
             },
@@ -746,11 +736,14 @@
             async (progress: Progress<{ increment?: number; message?: string }>) => {
                 progress.report({ increment: 0 });
                 this.outputChannel.show();
-<<<<<<< HEAD
 
                 try {
                     const result: unknown[] = await this.pqTestService.ListCredentials();
-                    this.outputChannel.appendInfoLine(`ListCredentials result ${prettifyJson(result)}`);
+                    this.outputChannel.appendInfoLine(
+                        resolveI18nTemplate("PQSdk.lifecycle.command.list.credentials.result", {
+                            result: prettifyJson(result),
+                        }),
+                    );
                     // eslint-disable-next-line @typescript-eslint/no-explicit-any
                 } catch (error: any | string) {
                     const errorMessage: string = error instanceof Error ? error.message : error;
@@ -758,14 +751,6 @@
                     void vscode.window.showErrorMessage(`Fail to list credentials due to ${errorMessage}`);
                 }
 
-=======
-                const result: unknown[] = await this.pqTestService.ListCredentials();
-                this.outputChannel.appendInfoLine(
-                    resolveI18nTemplate("PQSdk.lifecycle.command.list.credentials.result", {
-                        result: prettifyJson(result),
-                    }),
-                );
->>>>>>> 6c4a281a
                 progress.report({ increment: 100 });
             },
         );
@@ -868,22 +853,30 @@
                 progress.report({ increment: 0 });
                 this.outputChannel.show();
 
-<<<<<<< HEAD
                 try {
                     // eslint-disable-next-line @typescript-eslint/no-explicit-any
                     const credentialPayload: any = await this.pqTestService.GenerateCredentialTemplate();
 
                     this.outputChannel.appendInfoLine(
-                        `GenerateCredentialTemplate result ${prettifyJson(credentialPayload)}`,
+                        resolveI18nTemplate("PQSdk.lifecycle.command.generate.credentials.result", {
+                            result: prettifyJson(credentialPayload),
+                        }),
                     );
 
                     const credentialPayloadStr: string = await this.populateCredentialTemplate(credentialPayload);
                     // eslint-disable-next-line @typescript-eslint/no-explicit-any
                     const result: any = await this.pqTestService.SetCredential(credentialPayloadStr);
-                    this.outputChannel.appendInfoLine(`SetCredential result ${prettifyJson(result)}`);
+
+                    this.outputChannel.appendInfoLine(
+                        resolveI18nTemplate("PQSdk.lifecycle.command.set.credentials.result", {
+                            result: prettifyJson(result),
+                        }),
+                    );
 
                     void vscode.window.showInformationMessage(
-                        `New ${credentialPayload.AuthenticationKind} credential has been generated successfully`,
+                        resolveI18nTemplate("PQSdk.lifecycle.command.set.credentials.info", {
+                            authenticationKind: credentialPayload.AuthenticationKind,
+                        }),
                     );
                     // eslint-disable-next-line @typescript-eslint/no-explicit-any
                 } catch (error: any | string) {
@@ -891,29 +884,6 @@
 
                     void vscode.window.showErrorMessage(`Fail to set credentials due to ${errorMessage}`);
                 }
-=======
-                this.outputChannel.appendInfoLine(
-                    resolveI18nTemplate("PQSdk.lifecycle.command.generate.credentials.result", {
-                        result: prettifyJson(credentialPayload),
-                    }),
-                );
-
-                const credentialPayloadStr: string = await this.populateCredentialTemplate(credentialPayload);
-                // eslint-disable-next-line @typescript-eslint/no-explicit-any
-                const result: any = await this.pqTestService.SetCredential(credentialPayloadStr);
-
-                this.outputChannel.appendInfoLine(
-                    resolveI18nTemplate("PQSdk.lifecycle.command.set.credentials.result", {
-                        result: prettifyJson(result),
-                    }),
-                );
-
-                void vscode.window.showInformationMessage(
-                    resolveI18nTemplate("PQSdk.lifecycle.command.set.credentials.info", {
-                        authenticationKind: credentialPayload.AuthenticationKind,
-                    }),
-                );
->>>>>>> 6c4a281a
 
                 progress.report({ increment: 100 });
             },
@@ -1031,7 +1001,7 @@
                                 title,
                                 step: 1,
                                 totalSteps: 3,
-                                placeholder: "Choose the data source kind",
+                                placeholder: extensionI18n["PQSdk.lifecycle.command.choose.dataSourceKind"],
                                 activeItem: items[0],
                                 items,
                             });
@@ -1045,10 +1015,14 @@
                                 step: 1,
                                 totalSteps: 3,
                                 value: "",
-                                prompt: "Data source kind",
+                                prompt: extensionI18n["PQSdk.lifecycle.command.choose.dataSourceKind.label"],
                                 ignoreFocusOut: true,
                                 validate: (key: string) =>
-                                    Promise.resolve(key.length ? undefined : "Data source kind cannot be empty"),
+                                    Promise.resolve(
+                                        key.length
+                                            ? undefined
+                                            : extensionI18n["PQSdk.lifecycle.error.empty.dataSourceKind"],
+                                    ),
                             });
                         }
 
@@ -1071,65 +1045,18 @@
                             title,
                             step: 2,
                             totalSteps: 3,
-<<<<<<< HEAD
-                            placeholder: "Choose a connector file",
-=======
-                            placeholder: extensionI18n["PQSdk.lifecycle.command.choose.dataSourceKind"],
->>>>>>> 6c4a281a
+                            placeholder: extensionI18n["PQSdk.lifecycle.command.choose.connectorFile"],
                             activeItem: items[0],
                             items,
                         });
 
-<<<<<<< HEAD
                         // eslint-disable-next-line require-atomic-updates
                         state.PathToQueryFile = picked.detail;
-=======
-                        state.DataSourceKind = picked.label;
-                    } else {
-                        // we did not get a list of data source candidates, thus have to allow users inputting freely
-                        state.DataSourceKind = await input.showInputBox({
-                            title,
-                            step: 1,
-                            totalSteps: 3,
-                            value: "",
-                            prompt: extensionI18n["PQSdk.lifecycle.command.choose.dataSourceKind.label"],
-                            ignoreFocusOut: true,
-                            validate: (key: string) =>
-                                Promise.resolve(
-                                    key.length
-                                        ? undefined
-                                        : extensionI18n["PQSdk.lifecycle.error.empty.dataSourceKind"],
-                                ),
-                        });
-                    }
-
-                    progress.report({ increment: 10 });
->>>>>>> 6c4a281a
 
                         progress.report({ increment: 10 });
 
-<<<<<<< HEAD
                         return (input: MultiStepInput) => pickAuthenticationKind(input, state);
                     }
-=======
-                async function populateQueryFile(
-                    input: MultiStepInput,
-                    state: Partial<CreateAuthState>,
-                ): Promise<InputStep | void> {
-                    const items: vscode.QuickPickItem[] = connectorQueryFiles.map((one: vscode.Uri) => ({
-                        label: vscode.workspace.asRelativePath(one),
-                        detail: one.fsPath,
-                    }));
-
-                    const picked: vscode.QuickPickItem = await input.showQuickPick({
-                        title,
-                        step: 2,
-                        totalSteps: 3,
-                        placeholder: extensionI18n["PQSdk.lifecycle.command.choose.connectorFile"],
-                        activeItem: items[0],
-                        items,
-                    });
->>>>>>> 6c4a281a
 
                     // eslint-disable-next-line no-inner-declarations
                     async function pickAuthenticationKind(
@@ -1153,7 +1080,7 @@
                             title,
                             step: 3,
                             totalSteps: 3,
-                            placeholder: "Choose a authentication method",
+                            placeholder: extensionI18n["PQSdk.lifecycle.command.choose.auth"],
                             activeItem: items[0],
                             items,
                         });
@@ -1161,22 +1088,7 @@
                         // eslint-disable-next-line require-atomic-updates
                         state.AuthenticationKind = picked.label;
 
-<<<<<<< HEAD
                         progress.report({ increment: 10 });
-=======
-                    const items: vscode.QuickPickItem[] = currentAuthCandidates.map((one: string) => ({
-                        label: one,
-                    }));
-
-                    const picked: vscode.QuickPickItem = await input.showQuickPick({
-                        title,
-                        step: 3,
-                        totalSteps: 3,
-                        placeholder: extensionI18n["PQSdk.lifecycle.command.choose.auth"],
-                        activeItem: items[0],
-                        items,
-                    });
->>>>>>> 6c4a281a
 
                         // Key / UserNamePassword needs template
                         if (state.AuthenticationKind.toLowerCase() === "key") {
@@ -1197,16 +1109,21 @@
                             step: 4,
                             totalSteps: 4,
                             value: "",
-                            prompt: "Authentication key value",
+                            prompt: extensionI18n["PQSdk.lifecycle.command.choose.authKind.prompt"],
                             ignoreFocusOut: true,
                             validate: (key: string) =>
-                                Promise.resolve(key.length ? undefined : "Key value cannot be empty"),
+                                Promise.resolve(
+                                    key.length
+                                        ? undefined
+                                        : resolveI18nTemplate("PQSdk.lifecycle.error.invalid.empty.value", {
+                                            valueName: "key",
+                                        }),
+                                ),
                         });
 
                         progress.report({ increment: 10 });
                     }
 
-<<<<<<< HEAD
                     // eslint-disable-next-line no-inner-declarations
                     async function populateUsername(
                         input: MultiStepInput,
@@ -1218,63 +1135,22 @@
                             step: 4,
                             totalSteps: 5,
                             value: "",
-                            prompt: "Username",
+                            prompt: extensionI18n["PQSdk.lifecycle.credential.username.label"],
                             ignoreFocusOut: true,
                             validate: (username: string) =>
-                                Promise.resolve(username.length ? undefined : "Username cannot be empty"),
+                                Promise.resolve(
+                                    username.length
+                                        ? undefined
+                                        : resolveI18nTemplate("PQSdk.lifecycle.error.invalid.empty.value", {
+                                            valueName: "username",
+                                        }),
+                                ),
                         });
-=======
-                async function populateKey(
-                    input: MultiStepInput,
-                    state: Partial<CreateAuthState>,
-                ): Promise<InputStep | void> {
-                    // eslint-disable-next-line require-atomic-updates
-                    state.$$KEY$$ = await input.showInputBox({
-                        title,
-                        step: 4,
-                        totalSteps: 4,
-                        value: "",
-                        prompt: extensionI18n["PQSdk.lifecycle.command.choose.authKind.prompt"],
-                        ignoreFocusOut: true,
-                        validate: (key: string) =>
-                            Promise.resolve(
-                                key.length
-                                    ? undefined
-                                    : resolveI18nTemplate("PQSdk.lifecycle.error.invalid.empty.value", {
-                                          valueName: "key",
-                                      }),
-                            ),
-                    });
->>>>>>> 6c4a281a
 
                         progress.report({ increment: 10 });
 
-<<<<<<< HEAD
                         return (input: MultiStepInput) => populatePassword(input, state);
                     }
-=======
-                async function populateUsername(
-                    input: MultiStepInput,
-                    state: Partial<CreateAuthState>,
-                ): Promise<InputStep | void> {
-                    // eslint-disable-next-line require-atomic-updates
-                    state.$$USERNAME$$ = await input.showInputBox({
-                        title,
-                        step: 4,
-                        totalSteps: 5,
-                        value: "",
-                        prompt: extensionI18n["PQSdk.lifecycle.credential.username.label"],
-                        ignoreFocusOut: true,
-                        validate: (username: string) =>
-                            Promise.resolve(
-                                username.length
-                                    ? undefined
-                                    : resolveI18nTemplate("PQSdk.lifecycle.error.invalid.empty.value", {
-                                          valueName: "username",
-                                      }),
-                            ),
-                    });
->>>>>>> 6c4a281a
 
                     // eslint-disable-next-line no-inner-declarations
                     async function populatePassword(
@@ -1288,7 +1164,7 @@
                             totalSteps: 5,
                             value: "",
                             ignoreFocusOut: true,
-                            prompt: "Password",
+                            prompt: extensionI18n["PQSdk.lifecycle.credential.password.label"],
                             password: true,
                             validate: (_pw: string) => Promise.resolve(undefined),
                         });
@@ -1296,26 +1172,8 @@
                         progress.report({ increment: 10 });
                     }
 
-<<<<<<< HEAD
                     const createAuthState: CreateAuthState = await collectInputs();
                     const maybeErrorMessage: string | undefined = this.validateCreateAuthState(createAuthState);
-=======
-                async function populatePassword(
-                    input: MultiStepInput,
-                    state: Partial<CreateAuthState>,
-                ): Promise<InputStep | void> {
-                    // eslint-disable-next-line require-atomic-updates
-                    state.$$PASSWORD$$ = await input.showInputBox({
-                        title,
-                        step: 5,
-                        totalSteps: 5,
-                        value: "",
-                        ignoreFocusOut: true,
-                        prompt: extensionI18n["PQSdk.lifecycle.credential.password.label"],
-                        password: true,
-                        validate: (_pw: string) => Promise.resolve(undefined),
-                    });
->>>>>>> 6c4a281a
 
                     progress.report({ increment: 10 });
 
@@ -1327,16 +1185,21 @@
                                 createAuthState,
                             );
 
-                            this.outputChannel.appendInfoLine(`CreateAuthState result ${prettifyJson(result)}`);
+                            this.outputChannel.appendInfoLine(
+                                resolveI18nTemplate("PQSdk.lifecycle.command.createAuthState.result", {
+                                    result: prettifyJson(result),
+                                }),
+                            );
 
                             void vscode.window.showInformationMessage(
-                                `New ${createAuthState.AuthenticationKind} credential has been generated successfully`,
+                                resolveI18nTemplate("PQSdk.lifecycle.command.set.credentials.info", {
+                                    authenticationKind: createAuthState.AuthenticationKind,
+                                }),
                             );
                             // eslint-disable-next-line @typescript-eslint/no-explicit-any
                         } catch (error: any | string) {
                             const errorMessage: string = error instanceof Error ? error.message : error;
 
-<<<<<<< HEAD
                             void vscode.window.showErrorMessage(
                                 `Fail to create ${createAuthState.AuthenticationKind} credential due to ${errorMessage}`,
                             );
@@ -1347,19 +1210,6 @@
                     const errorMessage: string = error instanceof Error ? error.message : error;
 
                     void vscode.window.showErrorMessage(`Fail to create credential due to ${errorMessage}`);
-=======
-                    this.outputChannel.appendInfoLine(
-                        resolveI18nTemplate("PQSdk.lifecycle.command.createAuthState.result", {
-                            result: prettifyJson(result),
-                        }),
-                    );
-
-                    void vscode.window.showInformationMessage(
-                        resolveI18nTemplate("PQSdk.lifecycle.command.set.credentials.info", {
-                            authenticationKind: createAuthState.AuthenticationKind,
-                        }),
-                    );
->>>>>>> 6c4a281a
                 }
 
                 progress.report({ increment: 100 });
@@ -1376,11 +1226,14 @@
             async (progress: Progress<{ increment?: number; message?: string }>) => {
                 progress.report({ increment: 0 });
                 this.outputChannel.show();
-<<<<<<< HEAD
 
                 try {
                     const result: GenericResult = await this.pqTestService.RefreshCredential();
-                    this.outputChannel.appendInfoLine(`RefreshCredential result ${prettifyJson(result)}`);
+                    this.outputChannel.appendInfoLine(
+                        resolveI18nTemplate("PQSdk.lifecycle.command.refresh.credentials.result", {
+                            result: prettifyJson(result),
+                        }),
+                    );
                     // eslint-disable-next-line @typescript-eslint/no-explicit-any
                 } catch (error: any | string) {
                     const errorMessage: string = error instanceof Error ? error.message : error;
@@ -1388,14 +1241,6 @@
                     void vscode.window.showErrorMessage(`Fail to refresh credentials due to ${errorMessage}`);
                 }
 
-=======
-                const result: GenericResult = await this.pqTestService.RefreshCredential();
-                this.outputChannel.appendInfoLine(
-                    resolveI18nTemplate("PQSdk.lifecycle.command.refresh.credentials.result", {
-                        result: prettifyJson(result),
-                    }),
-                );
->>>>>>> 6c4a281a
                 progress.report({ increment: 100 });
             },
         );
@@ -1412,7 +1257,6 @@
             },
             async (progress: Progress<{ increment?: number; message?: string }>) => {
                 progress.report({ increment: 0 });
-<<<<<<< HEAD
 
                 try {
                     if (ExtensionConfigurations.featureUseServiceHost) {
@@ -1423,22 +1267,17 @@
                         result = await this.pqTestService.RunTestBattery(pathToQueryFile?.fsPath);
                     }
 
-                    this.outputChannel.appendInfoLine(`RunTestBattery result ${prettifyJson(result)}`);
+                    this.outputChannel.appendInfoLine(
+                        resolveI18nTemplate("PQSdk.lifecycle.command.run.test.result", {
+                            result: prettifyJson(result),
+                        }),
+                    );
                     // eslint-disable-next-line @typescript-eslint/no-explicit-any
                 } catch (error: any | string) {
                     const errorMessage: string = error instanceof Error ? error.message : error;
 
                     void vscode.window.showErrorMessage(`Fail to run the query due to ${errorMessage}`);
                 }
-=======
-                result = await this.pqTestService.RunTestBattery(pathToQueryFile?.fsPath);
-
-                this.outputChannel.appendInfoLine(
-                    resolveI18nTemplate("PQSdk.lifecycle.command.run.test.result", {
-                        result: prettifyJson(result),
-                    }),
-                );
->>>>>>> 6c4a281a
 
                 progress.report({ increment: 100 });
             },
@@ -1459,26 +1298,20 @@
             async (progress: Progress<{ increment?: number; message?: string }>) => {
                 progress.report({ increment: 0 });
                 this.outputChannel.show();
-<<<<<<< HEAD
 
                 try {
                     const result: GenericResult = await this.pqTestService.TestConnection();
-                    this.outputChannel.appendInfoLine(`TestConnection result ${prettifyJson(result)}`);
+                    this.outputChannel.appendInfoLine(
+                        resolveI18nTemplate("PQSdk.lifecycle.command.test.connection.result", {
+                            result: prettifyJson(result),
+                        }),
+                    );
                     // eslint-disable-next-line @typescript-eslint/no-explicit-any
                 } catch (error: any | string) {
                     const errorMessage: string = error instanceof Error ? error.message : error;
 
                     void vscode.window.showErrorMessage(`Fail to run the query due to ${errorMessage}`);
                 }
-=======
-                const result: GenericResult = await this.pqTestService.TestConnection();
-
-                this.outputChannel.appendInfoLine(
-                    resolveI18nTemplate("PQSdk.lifecycle.command.test.connection.result", {
-                        result: prettifyJson(result),
-                    }),
-                );
->>>>>>> 6c4a281a
 
                 progress.report({ increment: 100 });
             },
