{
    "name": "vscode-powerquery-sdk",
    "displayName": "Power Query SDK",
    "description": "Power Query Connector SDK",
    "version": "0.3.0",
    "author": "Microsoft Corporation",
    "license": "MIT",
    "homepage": "https://github.com/microsoft/vscode-powerquery-sdk#readme",
    "repository": {
        "type": "git",
        "url": "git+https://github.com/microsoft/vscode-powerquery-sdk.git"
    },
    "issues": {
        "url": "https://github.com/microsoft/vscode-powerquery-sdk/issues"
    },
    "engines": {
<<<<<<< HEAD
        "node": ">=18.17.0",
        "vscode": "^1.86.0"
=======
        "node": ">=18.0.0 <=18.15.0",
        "vscode": "^1.87.0"
>>>>>>> 9e3107bb
    },
    "capabilities": {
        "untrustedWorkspaces": {
            "supported": false
        }
    },
    "categories": [
        "Programming Languages"
    ],
    "activationEvents": [
        "onStartupFinished",
        "onCommand:workbench.action.tasks.runTask",
        "onCommand:powerquery.sdk.tools.CreateNewProjectCommand",
        "onCommand:powerquery.sdk.tools.SeizePqTestCommand",
        "onCommand:powerquery.sdk.tools.SetupCurrentWorkspaceCommand",
        "onCommand:powerquery.sdk.tools.DeleteCredentialCommand",
        "onCommand:powerquery.sdk.tools.DisplayExtensionInfoCommand",
        "onCommand:powerquery.sdk.tools.ListCredentialCommand",
        "onCommand:powerquery.sdk.tools.GenerateAndSetCredentialCommand",
        "onCommand:powerquery.sdk.tools.RefreshCredentialCommand",
        "onCommand:powerquery.sdk.tools.RunTestBatteryCommand",
        "onCommand:powerquery.sdk.tools.TestConnectionCommand",
        "onView:powerquery.sdk.tools.LifeCycleTaskTreeView",
        "onWebviewPanel:powerquery.sdk.tools.ResultWebView",
        "onLanguage:powerquery"
    ],
    "extensionDependencies": [
        "PowerQuery.vscode-powerquery"
    ],
    "publisher": "PowerQuery",
    "icon": "etc/PQIcon_128.png",
    "main": "./dist/extension.js",
    "contributes": {
        "commands": [
            {
                "command": "powerquery.sdk.tools.CreateNewProjectCommand",
                "title": "%extension.pqtest.CreateNewProjectCommand.title%",
                "category": "Power query",
                "icon": "$(new-folder)"
            },
            {
                "command": "powerquery.sdk.tools.SeizePqTestCommand",
                "title": "%extension.pqtest.SeizePqTestCommand.title%",
                "category": "Power query",
                "icon": "$(cloud-download)"
            },
            {
                "command": "powerquery.sdk.tools.SetupCurrentWorkspaceCommand",
                "title": "%extension.pqtest.SetupCurrentWorkspaceCommand.title%",
                "category": "Power query",
                "icon": "$(pencil)"
            },
            {
                "command": "powerquery.sdk.tools.DeleteCredentialCommand",
                "title": "%extension.pqtest.DeleteCredentialCommand.title%",
                "category": "Power query",
                "icon": "$(terminal-kill)"
            },
            {
                "command": "powerquery.sdk.tools.DisplayExtensionInfoCommand",
                "title": "%extension.pqtest.DisplayExtensionInfoCommand.title%",
                "category": "Power query",
                "icon": "$(extensions-info-message)"
            },
            {
                "command": "powerquery.sdk.tools.ListCredentialCommand",
                "title": "%extension.pqtest.ListCredentialCommand.title%",
                "category": "Power query",
                "icon": "$(library)"
            },
            {
                "command": "powerquery.sdk.tools.GenerateAndSetCredentialCommand",
                "title": "%extension.pqtest.GenerateAndSetCredentialCommand.title%",
                "category": "Power query",
                "icon": "$(key)"
            },
            {
                "command": "powerquery.sdk.tools.RefreshCredentialCommand",
                "title": "%extension.pqtest.RefreshCredentialCommand.title%",
                "category": "Power query",
                "icon": "$(refresh)"
            },
            {
                "command": "powerquery.sdk.tools.RunTestBatteryCommand",
                "title": "%extension.pqtest.RunTestBatteryCommand.title%",
                "category": "Power query",
                "icon": "$(play)"
            },
            {
                "command": "powerquery.sdk.tools.TestConnectionCommand",
                "title": "%extension.pqtest.TestConnectionCommand.title%",
                "category": "Power query",
                "icon": "$(test-view-icon)"
            }
        ],
        "configuration": {
            "title": "Power Query SDK",
            "properties": {
                "powerquery.sdk.features.autoDetection": {
                    "scope": "machine-overridable",
                    "type": "boolean",
                    "description": "%extension.pqtest.config.features.autoDetection.description%",
                    "default": true,
                    "order": 9
                },
                "powerquery.sdk.project.autoDetection": {
                    "scope": "machine-overridable",
                    "type": "boolean",
                    "description": "%extension.pqtest.config.features.autoDetection.description%",
                    "default": true,
                    "order": 10,
                    "deprecationMessage": "Deprecated: Please use powerquery.sdk.features.autoDetection instead.",
                    "markdownDeprecationMessage": "**Deprecated**: Please use `#powerquery.sdk.features.autoDetection#` instead."
                },
                "powerquery.sdk.features.useServiceHost": {
                    "scope": "machine-overridable",
                    "type": "boolean",
                    "default": false,
                    "order": 10,
                    "description": "%extension.pqtest.config.features.useServiceHost%"
                },
                "powerquery.sdk.defaultExtension": {
                    "scope": "window",
                    "type": "string",
                    "order": 29,
                    "description": "%extension.pqtest.config.pqtest.extension.description%"
                },
                "powerquery.sdk.defaultQueryFile": {
                    "scope": "window",
                    "type": "string",
                    "order": 29,
                    "description": "%extension.pqtest.config.pqtest.queryFile.description%"
                },
                "powerquery.sdk.pqtest.extension": {
                    "scope": "window",
                    "type": "string",
                    "order": 30,
                    "deprecationMessage": "Deprecated: Please use powerquery.sdk.defaultExtension instead.",
                    "description": "%extension.pqtest.config.pqtest.extension.description%"
                },
                "powerquery.sdk.pqtest.queryFile": {
                    "scope": "window",
                    "type": "string",
                    "order": 30,
                    "deprecationMessage": "Deprecated: Please use powerquery.sdk.defaultQueryFile instead.",
                    "description": "%extension.pqtest.config.pqtest.queryFile.description%"
                },
                "powerquery.sdk.externals.msbuildPath": {
                    "scope": "machine-overridable",
                    "type": "string",
                    "order": 50,
                    "description": "%extension.pqtest.config.externals.msbuildPath.description%"
                },
                "powerquery.sdk.externals.nugetPath": {
                    "scope": "machine-overridable",
                    "type": "string",
                    "order": 50,
                    "description": "%extension.pqtest.config.externals.nugetPath.description%"
                },
                "powerquery.sdk.externals.versionTag": {
                    "scope": "machine-overridable",
                    "type": "string",
                    "enum": [
                        "Recommended",
                        "Latest",
                        "Custom"
                    ],
                    "enumDescriptions": [
                        "%extension.pqtest.config.externals.versionTag.recommended.description%",
                        "%extension.pqtest.config.externals.versionTag.latest.description%",
                        "%extension.pqtest.config.externals.versionTag.customized.description%"
                    ],
                    "description": "%extension.pqtest.config.externals.versionTag.description%",
                    "default": "Recommended",
                    "order": 50
                },
                "powerquery.sdk.externals.nugetFeed": {
                    "scope": "window",
                    "type": "string",
                    "order": 50,
                    "description": "%extension.pqtest.config.externals.nugetFeed.description%",
                    "default": ""
                },
                "powerquery.sdk.tools.location": {
                    "scope": "machine-overridable",
                    "type": "string",
                    "order": 69,
                    "description": "%extension.pqtest.config.pqtest.location.description%"
                },
                "powerquery.sdk.pqtest.location": {
                    "scope": "machine-overridable",
                    "type": "string",
                    "order": 70,
                    "deprecationMessage": "Deprecated: Please use powerquery.sdk.tools.location instead.",
                    "description": "%extension.pqtest.config.pqtest.location.description%"
                },
                "powerquery.sdk.tools.version": {
                    "scope": "machine-overridable",
                    "type": "string",
                    "order": 71,
                    "description": "%extension.pqtest.config.pqtest.version.description%"
                }
            }
        },
        "taskDefinitions": [
            {
                "type": "powerquery",
                "when": "isWindows && processExecutionSupported",
                "required": [
                    "operation"
                ],
                "properties": {
                    "operation": {
                        "type": "string",
                        "description": "%extension.pqtest.taskDefinitions.properties.operation.description%"
                    },
                    "additionalArgs": {
                        "type": "array",
                        "description": "%extension.pqtest.taskDefinitions.properties.additionalArgs.description%"
                    },
                    "pathToConnector": {
                        "type": "string",
                        "description": "%extension.pqtest.taskDefinitions.properties.pathToConnector.description%"
                    },
                    "pathToQueryFile": {
                        "type": "string",
                        "description": "%extension.pqtest.taskDefinitions.properties.pathToQueryFile.description%"
                    },
                    "credentialTemplate": {
                        "type": "object",
                        "description": "%extension.pqtest.taskDefinitions.properties.credentialTemplate.description%"
                    }
                }
            }
        ],
        "views": {
            "explorer": [
                {
                    "id": "powerquery.sdk.tools.LifeCycleTaskTreeView",
                    "name": "%extension.pqtest.explorer.name%"
                }
            ]
        },
        "viewsWelcome": [
            {
                "view": "powerquery.sdk.tools.LifeCycleTaskTreeView",
                "contents": "%extension.pqtest.welcome.contents%"
            }
        ],
        "menus": {
            "commandPalette": [
                {
                    "command": "powerquery.sdk.tools.RunTestBatteryCommand",
                    "when": "editorLangId == powerquery"
                }
            ],
            "editor/context": [
                {
                    "command": "powerquery.sdk.tools.RunTestBatteryCommand",
                    "when": "editorLangId == powerquery",
                    "group": "1_powerquery@1"
                }
            ]
        },
        "debuggers": [
            {
                "type": "powerquery",
                "languages": [
                    "powerquery"
                ],
                "label": "Debug PowerQuery",
                "program": "./dist/debugAdapter.js",
                "runtime": "node",
                "configurationAttributes": {
                    "launch": {
                        "required": [
                            "program"
                        ],
                        "properties": {
                            "program": {
                                "type": "string",
                                "description": "%extension.pqtest.debugger.properties.program.description%",
                                "default": "${workspaceFolder}/${command:AskForPowerQueryFileName}"
                            },
                            "trace": {
                                "type": "boolean",
                                "description": "%extension.pqtest.debugger.properties.trace.description%",
                                "default": true
                            },
                            "operation": {
                                "type": "string",
                                "description": "%extension.pqtest.debugger.properties.operation.description%",
                                "enum": [
                                    "info",
                                    "run-test",
                                    "test-connection"
                                ],
                                "enumDescriptions": [
                                    "%extension.pqtest.debugger.properties.operation.info.description%",
                                    "%extension.pqtest.debugger.properties.operation.runTest.description%",
                                    "%extension.pqtest.debugger.properties.operation.testConnection.description%"
                                ],
                                "default": "run-test"
                            },
                            "additionalArgs": {
                                "type": "array",
                                "items": {
                                    "type": "string"
                                },
                                "description": "%extension.pqtest.debugger.properties.additionalArgs.description%",
                                "default": []
                            }
                        }
                    }
                },
                "initialConfigurations": [
                    {
                        "type": "powerquery",
                        "request": "launch",
                        "name": "Evaluate power query file.",
                        "program": "${workspaceFolder}/${command:AskForPowerQueryFileName}"
                    }
                ],
                "configurationSnippets": [
                    {
                        "label": "powerquery Debug: Launch",
                        "description": "A new configuration for testing power query file a user selected.",
                        "body": {
                            "type": "powerquery",
                            "request": "launch",
                            "name": "Test powerquery file",
                            "program": "^\"\\${workspaceFolder}/\\${command:AskForPowerQueryFileName}\""
                        }
                    }
                ],
                "variables": {
                    "AskForPowerQueryFileName": "powerquery.sdk.getMQueryFileName"
                }
            }
        ]
    },
    "scripts": {
        "clean": "ts-node scripts/clean.ts",
        "vscode:prepublish": "npm run package",
        "install:pq-test-result-view": "cd webviews/pq-test-result-view && npm ci",
        "postinstall": "npm run install:pq-test-result-view",
        "compile": "webpack --mode development",
        "watch": "webpack --mode development --watch",
        "build:pq-test-result-view": "cd webviews/pq-test-result-view && npm run build",
        "build": "npm run build:pq-test-result-view",
        "copy:i18n": "ts-node scripts/addI18n.ts",
        "package": "npm run clean && npm run build && webpack --mode production && npm run copy:i18n",
        "compile-tests": "rimraf out && tsc -p . --outDir out",
        "watch-tests": "rimraf out && tsc -p . -w --outDir out",
        "pretest": "rimraf out && npm run compile-tests && npm run compile && npm run lint",
        "audit": "npm audit --omit=dev",
        "lint": "eslint src --ext ts",
        "test:unit-test": "mocha -r ts-node/register -s 0 \"./unit-tests/**/*.spec.ts\"",
        "test:e2e": "npm run compile-tests && ts-node scripts/test-e2e.ts",
        "test:e2e:nobuild": "ts-node scripts/test-e2e.ts",
        "test": "npm run test:unit-test && npm run test:e2e",
        "vsix": "npx vsce package --target win32-x64",
        "code-install": "ts-node scripts/install.ts",
        "test-ui": "node ./out/src/test/runTest.js"
    },
    "dependencies": {
        "axios": "^1.6.7",
        "node-stream-zip": "^1.15.0",
        "vscode-jsonrpc": "^8.2.0"
    },
    "devDependencies": {
<<<<<<< HEAD
        "@types/chai": "^4.3.3",
        "@types/glob": "^8.0.0",
        "@types/mocha": "^10.0.6",
        "@types/node": "18.x",
        "@types/sinon": "^10.0.13",
        "@types/vscode": "^1.86.0",
        "@typescript-eslint/eslint-plugin": "^6.19.1",
        "@typescript-eslint/parser": "^6.19.1",
        "@vscode/debugadapter": "^1.64.0",
        "@vscode/debugadapter-testsupport": "^1.64.0",
        "@vscode/test-cli": "^0.0.6",
        "@vscode/test-electron": "^2.3.9",
        "@vscode/vsce": "^2.23.0",
        "chai": "^5.1.0",
        "eslint": "^8.56.0",
        "eslint-config-prettier": "^9.1.0",
        "eslint-plugin-license-header": "^0.6.0",
        "eslint-plugin-prettier": "^5.1.3",
        "eslint-plugin-security": "^2.1.0",
        "glob": "^8.0.3",
        "husky": "^8.0.1",
        "lint-staged": "^13.2.1",
        "mocha": "^10.3.0",
        "prettier": "^3.2.5",
        "rimraf": "^3.0.2",
        "sinon": "^14.0.0",
        "ts-loader": "^9.5.1",
        "ts-node": "^10.9.2",
        "tsconfig-paths-webpack-plugin": "^4.1.0",
        "typescript": "^5.3.3",
        "vinyl-fs": "^4.0.0",
        "vscode-extension-tester": "5.10.0",
        "vscode-nls-dev": "^4.0.4",
        "webpack": "^5.90.0",
        "webpack-cli": "^5.1.4"
=======
        "@types/chai": "^4.3.12",
        "@types/glob": "^8.1.0",
        "@types/gulp": "^4.0.17",
        "@types/mocha": "^9.1.1",
        "@types/node": "^18.19.24",
        "@types/sinon": "^10.0.20",
        "@types/vscode": "^1.87.0",
        "@typescript-eslint/eslint-plugin": "^5.62.0",
        "@typescript-eslint/parser": "^5.62.0",
        "@vscode/debugadapter": "^1.65.0",
        "@vscode/debugadapter-testsupport": "^1.65.0",
        "@vscode/test-electron": "^1.6.2",
        "@vscode/vsce": "^2.24.0",
        "chai": "^4.4.1",
        "eslint": "^8.57.0",
        "eslint-config-prettier": "^8.10.0",
        "eslint-plugin-license-header": "^0.4.0",
        "eslint-plugin-prettier": "^4.2.1",
        "eslint-plugin-security": "^1.7.1",
        "glob": "^8.1.0",
        "husky": "^8.0.3",
        "lint-staged": "^13.3.0",
        "mocha": "^9.2.2",
        "prettier": "^2.8.8",
        "rimraf": "^3.0.2",
        "sinon": "^14.0.2",
        "ts-loader": "^9.5.1",
        "ts-node": "^10.9.2",
        "tsconfig-paths-webpack-plugin": "^3.5.2",
        "typescript": "^4.9.5",
        "vinyl-fs": "^4.0.0",
        "vscode-extension-tester": "5.10.0",
        "vscode-nls-dev": "^4.0.4",
        "webpack": "^5.90.3",
        "webpack-cli": "^4.10.0"
>>>>>>> 9e3107bb
    },
    "lint-staged": {
        "!(src)/**/*.{ts}": [
            "npm run lint -- --fix"
        ]
    },
    "husky": {
        "hooks": {
            "pre-commit": "lint-staged"
        }
    }
}<|MERGE_RESOLUTION|>--- conflicted
+++ resolved
@@ -14,13 +14,8 @@
         "url": "https://github.com/microsoft/vscode-powerquery-sdk/issues"
     },
     "engines": {
-<<<<<<< HEAD
         "node": ">=18.17.0",
-        "vscode": "^1.86.0"
-=======
-        "node": ">=18.0.0 <=18.15.0",
         "vscode": "^1.87.0"
->>>>>>> 9e3107bb
     },
     "capabilities": {
         "untrustedWorkspaces": {
@@ -392,43 +387,6 @@
         "vscode-jsonrpc": "^8.2.0"
     },
     "devDependencies": {
-<<<<<<< HEAD
-        "@types/chai": "^4.3.3",
-        "@types/glob": "^8.0.0",
-        "@types/mocha": "^10.0.6",
-        "@types/node": "18.x",
-        "@types/sinon": "^10.0.13",
-        "@types/vscode": "^1.86.0",
-        "@typescript-eslint/eslint-plugin": "^6.19.1",
-        "@typescript-eslint/parser": "^6.19.1",
-        "@vscode/debugadapter": "^1.64.0",
-        "@vscode/debugadapter-testsupport": "^1.64.0",
-        "@vscode/test-cli": "^0.0.6",
-        "@vscode/test-electron": "^2.3.9",
-        "@vscode/vsce": "^2.23.0",
-        "chai": "^5.1.0",
-        "eslint": "^8.56.0",
-        "eslint-config-prettier": "^9.1.0",
-        "eslint-plugin-license-header": "^0.6.0",
-        "eslint-plugin-prettier": "^5.1.3",
-        "eslint-plugin-security": "^2.1.0",
-        "glob": "^8.0.3",
-        "husky": "^8.0.1",
-        "lint-staged": "^13.2.1",
-        "mocha": "^10.3.0",
-        "prettier": "^3.2.5",
-        "rimraf": "^3.0.2",
-        "sinon": "^14.0.0",
-        "ts-loader": "^9.5.1",
-        "ts-node": "^10.9.2",
-        "tsconfig-paths-webpack-plugin": "^4.1.0",
-        "typescript": "^5.3.3",
-        "vinyl-fs": "^4.0.0",
-        "vscode-extension-tester": "5.10.0",
-        "vscode-nls-dev": "^4.0.4",
-        "webpack": "^5.90.0",
-        "webpack-cli": "^5.1.4"
-=======
         "@types/chai": "^4.3.12",
         "@types/glob": "^8.1.0",
         "@types/gulp": "^4.0.17",
@@ -464,7 +422,6 @@
         "vscode-nls-dev": "^4.0.4",
         "webpack": "^5.90.3",
         "webpack-cli": "^4.10.0"
->>>>>>> 9e3107bb
     },
     "lint-staged": {
         "!(src)/**/*.{ts}": [
