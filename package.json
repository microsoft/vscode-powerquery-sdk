--- conflicted
+++ resolved
@@ -88,17 +88,13 @@
                 "powerquery.sdk.pqtest.queryFile": {
                     "scope": "window",
                     "type": "string",
-<<<<<<< HEAD
-                    "description": "Query file containing section document or M expression (.m/.pq)."
+                    "description": "%extension.pqtest.config.pqtest.queryFile.description%"
                 },
                 "powerquery.sdk.features.useServiceHost": {
                     "scope": "machine-overridable",
                     "type": "boolean",
                     "default": false,
                     "description": "Try the new feature using a reusable engine service host other than the command lines"
-=======
-                    "description": "%extension.pqtest.config.pqtest.queryFile.description%"
->>>>>>> 6c4a281a
                 }
             }
         },
